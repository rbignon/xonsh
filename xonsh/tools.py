--- conflicted
+++ resolved
@@ -33,13 +33,8 @@
 DEFAULT_ENCODING = sys.getdefaultencoding()
 
 ON_WINDOWS = (platform.system() == 'Windows')
-<<<<<<< HEAD
-ON_MAC     = (platform.system() == 'Darwin')
-ON_POSIX   = (os.name == 'posix')
-=======
 ON_MAC = (platform.system() == 'Darwin')
 ON_POSIX = (os.name == 'posix')
->>>>>>> 12d86537
 
 
 class XonshError(Exception):
